# BEPs

BEP stands for BNB Evolution Proposal. Each BEP will be a proposal document providing information to the BNB Chain ecosystem and community.


Here are the list of subjects of BEPs:

* [BEP-1](BEP1.md): Purpose and Guidelines of BEP
* [BEP-2](BEP2.md): Tokens on Binance Chain
* [BEP-3](BEP3.md): HTLC and Atomic Peg
* [BEP-6](BEP6.md): Delist Trading Pairs on Binance Chain
* [BEP-8](BEP8.md): Mini-BEP2 Tokens
* [BEP-9](BEP9.md): Time Locking of Tokens on Binance Chain
* [BEP-10](BEP10.md): Registered Types for Transaction Source
* [BEP-12](BEP12.md): Introduce Customized Scripts and Transfer Memo Validation
* [BEP-18](BEP18.md): State sync enhancement
* [BEP-19](BEP19.md): Introduce Maker and Taker for Match Engine
* [BEP-20](BEP20.md): Tokens on Binance Smart Chain
* [BEP-70](BEP70.md): List and Trade BUSD Pairs
* [BEP-67](BEP67.md): Price-based Order
* [BEP-82](BEP82.md): Token Ownership Changes
* [BEP-84](BEP84.md): Mirror BEP20 to Binance Chain
* [BEP-86](BEP86.md): Dynamic Extra Incentive For BSC Relayers
* [BEP-87](BEP87.md): Token Symbol Minimum Length Change
* [BEP-89](BEP89.md): Visual Fork of Binance Smart Chain
* [BEP-91](BEP91.md): Increase Block Gas Ceiling for Binance Smart Chain
* [BEP-93](BEP93.md): Diff Sync Protocol on BSC
* [BEP-95](BEP95.md): Introduce Real-Time Burning Mechanism
<<<<<<< HEAD
* [BEP-127](BEP127.md): Temporary Maintenance Mode for Validators 
=======
* [BEP-128](BEP128.md): Improvement on BNB Smart Chain Staking Reward Distribution
>>>>>>> 9f17c222
<|MERGE_RESOLUTION|>--- conflicted
+++ resolved
@@ -26,8 +26,5 @@
 * [BEP-91](BEP91.md): Increase Block Gas Ceiling for Binance Smart Chain
 * [BEP-93](BEP93.md): Diff Sync Protocol on BSC
 * [BEP-95](BEP95.md): Introduce Real-Time Burning Mechanism
-<<<<<<< HEAD
 * [BEP-127](BEP127.md): Temporary Maintenance Mode for Validators 
-=======
-* [BEP-128](BEP128.md): Improvement on BNB Smart Chain Staking Reward Distribution
->>>>>>> 9f17c222
+* [BEP-128](BEP128.md): Improvement on BNB Smart Chain Staking Reward Distribution