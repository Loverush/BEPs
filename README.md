# BEPs

BEP stands for Binance Chain Evolution Proposal. Each BEP will be a proposal document providing information to the Binance Chain/DEX community. 


Here are the list of subjects of BEPs:

* [BEP-1](BEP1.md): Purpose and Guidelines of BEP
* [BEP-2](BEP2.md): Tokens on Binance Chain
* [BEP-3](BEP3.md): HTLC and Atomic Peg
* [BEP-6](BEP6.md): Delist Trading Pairs on Binance Chain
* [BEP-8](BEP8.md): Mini-BEP2 Tokens
* [BEP-9](BEP9.md): Time Locking of Tokens on Binance Chain
* [BEP-10](BEP10.md): Registered Types for Transaction Source
* [BEP-12](BEP12.md): Introduce Customized Scripts and Transfer Memo Validation
* [BEP-18](BEP18.md): State sync enhancement
* [BEP-19](BEP19.md): Introduce Maker and Taker for Match Engine
<<<<<<< HEAD
=======
* [BEP-70](BEP70.md): List and Trade BUSD Pairs
* [BEP-67](BEP67.md): Price-based Order Expiration
>>>>>>> b5e0fa6a
<|MERGE_RESOLUTION|>--- conflicted
+++ resolved
@@ -15,8 +15,5 @@
 * [BEP-12](BEP12.md): Introduce Customized Scripts and Transfer Memo Validation
 * [BEP-18](BEP18.md): State sync enhancement
 * [BEP-19](BEP19.md): Introduce Maker and Taker for Match Engine
-<<<<<<< HEAD
-=======
 * [BEP-70](BEP70.md): List and Trade BUSD Pairs
 * [BEP-67](BEP67.md): Price-based Order Expiration
->>>>>>> b5e0fa6a
